--- conflicted
+++ resolved
@@ -76,16 +76,12 @@
 
 		handler(ctx)
 		if newrelic.IsSecurityAgentPresent() {
-<<<<<<< HEAD
 			header := resp.Header()
 			ctx.Response.Header.VisitAllCookie(func(key, value []byte) {
 				header.Add("Set-Cookie", string(value))
 			})
 			newrelic.GetSecurityAgentInterface().SendEvent("INBOUND_WRITE", resp.Body(), header)
-=======
-			newrelic.GetSecurityAgentInterface().SendEvent("INBOUND_WRITE", resp.Body(), resp.Header())
 			newrelic.GetSecurityAgentInterface().SendEvent("INBOUND_RESPONSE_CODE", ctx.Response.StatusCode())
->>>>>>> e330a5e8
 		}
 	}
 }