# ChangeLog

<<<<<<< HEAD
### Changes

* Use
  [`Context.FullPath()`](https://godoc.org/github.com/gin-gonic/gin#Context.FullPath)
  for transaction names when using Gin version 1.5.0 or greater.  Gin
  Transactions were formally named after the
  [`Context.HandlerName()`](https://godoc.org/github.com/gin-gonic/gin#Context.HandlerName)
  which uses reflection.  This change both improves transaction naming and
  overhead.  Please note that because your transaction names will change, you
  may have to update any related dashboards and alerts to match the new name.

  ```go
  // Transactions previously named
  "GET main.handleGetUsers"
  // will be change to something like this match the full path
  "GET /user/:id"
=======
### New Features

* Attribute `http.statusCode` has been added to external span events
  representing the status code on an http response.  The attribute will be
  included when added to the ExternalSegment in one of these three ways:

  1. Using
     [`NewRoundTripper`](https://godoc.org/github.com/newrelic/go-agent/v3/newrelic#NewRoundTripper)
     with your http.Client
  2. Including the http.Response as a field on your
     [`ExternalSegment`](https://godoc.org/github.com/newrelic/go-agent/v3/newrelic#ExternalSegment)
  3. Using the new
     [`ExternalSegment.SetStatusCode`](https://godoc.org/github.com/newrelic/go-agent/v3/newrelic#ExternalSegment.SetStatusCode)
     API to set the status code directly

  To exclude the `http.statusCode` attribute from span events, update your
  agent configuration like so, where `cfg` is your [`newrelic.Config`](https://godoc.org/github.com/newrelic/go-agent/v3/newrelic#Config) object.

  ```go
  cfg.SpanEvents.Attributes.Exclude = append(cfg.SpanEvents.Attributes.Exclude, newrelic.SpanAttributeHTTPStatusCode)
>>>>>>> 0f0aec48
  ```

## 3.3.0

### New Features

* Added support for GraphQL in two new integrations:
  * [graph-gophers/graphql-go](https://github.com/graph-gophers/graphql-go)
  with
  [v3/integrations/nrgraphgophers](https://godoc.org/github.com/newrelic/go-agent/v3/integrations/nrgraphgophers).
    * [Documentation](https://godoc.org/github.com/newrelic/go-agent/v3/integrations/nrgraphgophers)
    * [Example](v3/integrations/nrgraphgophers/example/main.go)
  * [graphql-go/graphql](https://github.com/graphql-go/graphql)
  with
  [v3/integrations/nrgraphqlgo](https://godoc.org/github.com/newrelic/go-agent/v3/integrations/nrgraphqlgo).
    * [Documentation](https://godoc.org/github.com/newrelic/go-agent/v3/integrations/nrgraphqlgo)
    * [Example](v3/integrations/nrgraphqlgo/example/main.go)

* Added database instrumentation support for
  [snowflakedb/gosnowflake](https://github.com/snowflakedb/gosnowflake).
  * [Documentation](https://godoc.org/github.com/newrelic/go-agent/v3/integrations/nrsnowflake)
  * [Example](v3/integrations/nrsnowflake/example/main.go)

### Changes

* When using
  [`newrelic.StartExternalSegment`](https://godoc.org/github.com/newrelic/go-agent/v3/newrelic#StartExternalSegment)
  or
  [`newrelic.NewRoundTripper`](https://godoc.org/github.com/newrelic/go-agent/v3/newrelic#NewRoundTripper),
  if existing cross application tracing or distributed tracing headers are
  present on the request, they will be replaced instead of added.

* The
  [`FromContext`](https://godoc.org/github.com/newrelic/go-agent/v3/newrelic#FromContext)
  API which allows you to pull a Transaction from a context.Context will no
  longer panic if the provided context is nil.  In this case, a nil is
  returned.

## 3.2.0

### New Features

* Added support for `v7` of [go-redis/redis](https://github.com/go-redis/redis)
  in the new [v3/integrations/nrredis-v7](https://godoc.org/github.com/newrelic/go-agent/v3/integrations/nrredis-v7)
  package.
  * [Documentation](https://godoc.org/github.com/newrelic/go-agent/v3/integrations/nrredis-v7)
  * [Example](v3/integrations/nrredis-v7/example/main.go)

### Changes

* Updated Gorilla instrumentation to include request time spent in middlewares.
  Added new `nrgorilla.Middleware` and deprecated `nrgorilla.InstrumentRoutes`.
  Register the new middleware as your first middleware using
  [`Router.Use`](https://godoc.org/github.com/gorilla/mux#Router.Use). See the
  [godocs
  examples](https://godoc.org/github.com/newrelic/go-agent/v3/integrations/nrgorilla)
  for more details.

  ```go
  r := mux.NewRouter()
  // Always register the nrgorilla.Middleware first.
  r.Use(nrgorilla.Middleware(app))

  // All handlers and custom middlewares will be instrumented.  The
  // transaction will be available in the Request's context.
  r.Use(MyCustomMiddleware)
  r.Handle("/", makeHandler("index"))

  // The NotFoundHandler and MethodNotAllowedHandler must be instrumented
  // separately using newrelic.WrapHandle.  The second argument to
  // newrelic.WrapHandle is used as the transaction name; the string returned
  // from newrelic.WrapHandle should be ignored.
  _, r.NotFoundHandler = newrelic.WrapHandle(app, "NotFoundHandler", makeHandler("not found"))
  _, r.MethodNotAllowedHandler = newrelic.WrapHandle(app, "MethodNotAllowedHandler", makeHandler("method not allowed"))

  http.ListenAndServe(":8000", r)
  ```

### Known Issues and Workarounds

* If a .NET agent is initiating distributed traces as the root service, do not upgrade your downstream 
  Go New Relic agents to this agent release.

## 3.1.0

### New Features

* Support for W3C Trace Context, with easy upgrade from New Relic trace context.

  Distributed Tracing now supports W3C Trace Context headers for HTTP and
  gRPC protocols when distributed tracing is enabled.  Our implementation can
  accept and emit both W3C trace header format and New Relic trace header
  format.  This simplifies agent upgrades, allowing trace context to be
  propagated between services with older and newer releases of New Relic
  agents.  W3C trace header format will always be accepted and emitted.  New
  Relic trace header format will be accepted, and you can optionally disable
  emission of the New Relic trace header format.

  When distributed tracing is enabled with
  `Config.DistributedTracer.Enabled = true`, the Go agent will now accept
  W3C's `traceparent` and `tracestate` headers when calling
  [`Transaction.AcceptDistributedTraceHeaders`](https://godoc.org/github.com/newrelic/go-agent/v3/newrelic#Transaction.AcceptDistributedTraceHeaders).  When calling
  [`Transaction.InsertDistributedTraceHeaders`](https://godoc.org/github.com/newrelic/go-agent/v3/newrelic#Transaction.InsertDistributedTraceHeaders), the Go agent will include the
  W3C headers along with the New Relic distributed tracing header, unless
  the New Relic trace header format is disabled using
  `Config.DistributedTracer.ExcludeNewRelicHeader = true`.

* Added support for [elastic/go-elasticsearch](https://github.com/elastic/go-elasticsearch)
  in the new [v3/integrations/nrelasticsearch-v7](https://godoc.org/github.com/newrelic/go-agent/v3/integrations/nrelasticsearch-v7)
  package.

* At this time, the New Relic backend has enabled support for real time
  streaming.  Versions 2.8 and above will now send data to New Relic every five
  seconds, instead of every minute.  As a result, transaction, error, and custom
  events will now be available in New Relic One and Insights dashboards in near
  real time.
  
### Known Issues and Workarounds

* If a .NET agent is initiating distributed traces as the root service, do not upgrade your downstream 
  Go New Relic agents to this agent release.

## 3.0.0

We are pleased to announce the release of Go Agent v3.0.0!  This is a major release
that includes some breaking changes that will simplify your future use of the Go
Agent.

Please pay close attention to the list of Changes.

### Changes

* A full list of changes and a step by step checklist on how to upgrade can
  be found in the [v3 Migration Guide](MIGRATION.md).

### New Features

* Support for Go Modules.  Our Go agent integration packages support frameworks
  and libraries which are changing over time. With support for Go Modules, we
  are now able to release instrumentation packages for multiple versions of
  frameworks and libraries with a single agent release; and support operation
  of the Go agent in Go Modules environments.   This affects naming of our
  integration packages, as described in the v3 Migration Guide (see under
  "Changes" above).

* Detect and set hostnames based on Heroku dyno names.  When deploying an
  application in Heroku, the hostnames collected will now match the dyno name.
  This serves to greatly improve the usability of the servers list in APM since
  dyno names are often sporadic or fleeting in nature.  The feature is
  controlled by two new configuration options `Config.Heroku.UseDynoNames` and
  `Config.Heroku.DynoNamePrefixesToShorten`.

## 2.16.3

### New Relic's Go agent v3.0 is currently available for review and beta testing.  Your use of this pre-release is at your own risk. New Relic disclaims all warranties, express or implied, regarding the beta release.

### If you do not manually take steps to use the new v3 folder you will not see any changes in your agent.

This is the third release of the pre-release of Go agent v3.0.  It includes
changes due to user feedback during the pre-release. The existing agent in
`"github.com/newrelic/go-agent"` is unchanged.  The Go agent v3.0 code in the v3
folder has the following changes:

* A [ConfigFromEnvironment](https://godoc.org/github.com/newrelic/go-agent/v3/newrelic#ConfigFromEnvironment)
  bug has been fixed.

## 2.16.2

### New Relic's Go agent v3.0 is currently available for review and beta testing. Your use of this pre-release is at your own risk. New Relic disclaims all warranties, express or implied, regarding the beta release.

### If you do not manually take steps to use the new v3 folder, as described below, you will not see any changes in your agent.

This is the second release of the pre-release of Go agent v3.0.  It includes changes due to user feedback during the pre-release. The existing
agent in `"github.com/newrelic/go-agent"` is unchanged.  The Go agent v3.0 code
in the v3 folder has the following changes:

* Transaction names created by [`WrapHandle`](https://godoc.org/github.com/newrelic/go-agent/v3/newrelic#WrapHandle),
[`WrapHandleFunc`](https://godoc.org/github.com/newrelic/go-agent/v3/newrelic#WrapHandleFunc),
[nrecho-v3](https://godoc.org/github.com/newrelic/go-agent/v3/integrations/nrecho-v3),
[nrecho-v4](https://godoc.org/github.com/newrelic/go-agent/v3/integrations/nrecho-v4),
[nrgorilla](https://godoc.org/github.com/newrelic/go-agent/v3/integrations/nrgorilla), and
[nrgin](https://godoc.org/github.com/newrelic/go-agent/v3/integrations/nrgin) now
include the HTTP method.  For example, the following code:

  ```go
  http.HandleFunc(newrelic.WrapHandleFunc(app, "/users", usersHandler))
  ```

  now creates a metric called `WebTransaction/Go/GET /users` instead of
  `WebTransaction/Go/users`.  As a result of this change, you may need to update
  your alerts and dashboards.

* The [ConfigFromEnvironment](https://godoc.org/github.com/newrelic/go-agent/v3/newrelic#ConfigFromEnvironment)
  config option is now strict.  If one of the environment variables, such as
  `NEW_RELIC_DISTRIBUTED_TRACING_ENABLED`, cannot be parsed, then `Config.Error`
  will be populated and [NewApplication](https://godoc.org/github.com/newrelic/go-agent/v3/newrelic#NewApplication)
  will return an error.

* [ConfigFromEnvironment](https://godoc.org/github.com/newrelic/go-agent/v3/newrelic#ConfigFromEnvironment)
  now processes `NEW_RELIC_ATTRIBUTES_EXCLUDE` and `NEW_RELIC_ATTRIBUTES_INCLUDE`.

## 2.16.1

### New Relic's Go agent v3.0 is currently available for review and beta testing. Your use of this pre-release is at your own risk. New Relic disclaims all warranties, express or implied, regarding the beta release.

### If you do not manually take steps to use the new v3 folder, as described below, you will not see any changes in your agent.

This 2.16.1 release includes a new v3.0 folder which contains the pre-release of
Go agent v3.0; Go agent v3.0 includes breaking changes. We are seeking
feedback and hope that you will look this over and test out the changes prior
to the official release.

**This is not an official 3.0 release, it is just a vehicle to gather feedback
on proposed changes**. It is not tagged as 3.0 in Github and the 3.0 release is
not yet available to update in your Go mod file. In order to test out these
changes, you will need to clone this repo in your Go source directory, under
`[go-src-dir]/src/github.com/newrelic/go-agent`. Once you have the source
checked out, you will need to follow the steps in the second section of
[v3/MIGRATION.md](v3/MIGRATION.md).

A list of changes and installation instructions is included in the v3 folder
and can be found [here](v3/MIGRATION.md)

For this pre-release (beta) version of Go agent v3.0, please note:
* The changes in the v3 folder represent what we expect to release in ~2 weeks
as our major 3.0 release. However, as we are soliciting feedback on the changes
and there is the possibility of some breaking changes before the official
release.
* This is not an official 3.0 release; it is not tagged as 3.0 in Github and
the 3.0 release is not yet available to update in your Go mod file.
* If you test out these changes and encounter issues, questions, or have
feedback that you would like to pass along, please open up an issue
[here](https://github.com/newrelic/go-agent/issues/new) and be sure to include
the label `3.0`.
  * For normal (non-3.0) issues/questions we request that you report them via
   our [support site](http://support.newrelic.com/) or our
   [community forum](https://discuss.newrelic.com). Please only report
   questions related to the 3.0 pre-release directly via GitHub.


### New Features

* V3 will add support for Go Modules. The go.mod files exist in the v3 folder,
but they will not be usable until we have fully tagged the 3.0 release
officially. Examples of version tags we plan to use for different modules
include:
  * `v3.0.0`
  * `v3/integrations/nrecho-v3/v1.0.0`
  * `v3/integrations/nrecho-v4/v1.0.0`

### Changes

* The changes are the ones that we have requested feedback previously in
[this issue](https://github.com/newrelic/go-agent/issues/106).  
* A full list of changes that are included, along with a checklist for
 upgrading, is available in [v3/MIGRATION.md](v3/MIGRATION.md).

## 2.16.0

### Upcoming

* The next release of the Go Agent is expected to be a major version release
  to improve the API and incorporate Go modules.
  Details available here: https://github.com/newrelic/go-agent/issues/106
  We would love your feedback!

### Bug Fixes

* Fixed an issue in the
  [`nrhttprouter`](http://godoc.org/github.com/newrelic/go-agent/_integrations/nrhttprouter)
  integration where the transaction was not being added to the requests
  context.  This resulted in an inability to access the transaction from within
  an
  [`httprouter.Handle`](https://godoc.org/github.com/julienschmidt/httprouter#Handle)
  function.  This issue has now been fixed.

## 2.15.0

### New Features

* Added support for monitoring [MongoDB](https://github.com/mongodb/mongo-go-driver/) queries with the new
[_integrations/nrmongo](https://godoc.org/github.com/newrelic/go-agent/_integrations/nrmongo)
package.

  * [Example application](https://github.com/newrelic/go-agent/blob/master/_integrations/nrmongo/example/main.go)
  * [Full godocs Documentation](https://godoc.org/github.com/newrelic/go-agent/_integrations/nrmongo)

* Added new method `Transaction.IsSampled()` that returns a boolean that
  indicates if the transaction is sampled.  A sampled transaction records a
  span event for each segment.  Distributed tracing must be enabled for
  transactions to be sampled.  `false` is returned if the transaction has
  finished.  This sampling flag is needed for B3 trace propagation and
  future support of W3C Trace Context.

* Added support for adding [B3
  Headers](https://github.com/openzipkin/b3-propagation) to outgoing requests.
  This is helpful if the service you are calling uses B3 for trace state
  propagation (for example, it uses Zipkin instrumentation).  You can use the
  new
  [_integrations/nrb3](https://godoc.org/github.com/newrelic/go-agent/_integrations/nrb3)
  package's
  [`nrb3.NewRoundTripper`](https://godoc.org/github.com/newrelic/go-agent/_integrations/nrb3#NewRoundTripper)
  like this:

  ```go
  // When defining the client, set the Transport to the NewRoundTripper. This
  // will create ExternalSegments and add B3 headers for each request.
  client := &http.Client{
      Transport: nrb3.NewRoundTripper(nil),
  }

  // Distributed Tracing must be enabled for this application.
  // (see https://docs.newrelic.com/docs/understand-dependencies/distributed-tracing/enable-configure/enable-distributed-tracing)
  txn := currentTxn()

  req, err := http.NewRequest("GET", "http://example.com", nil)
  if nil != err {
      log.Fatalln(err)
  }

  // Be sure to add the transaction to the request context.  This step is
  // required.
  req = newrelic.RequestWithTransactionContext(req, txn)
  resp, err := client.Do(req)
  if nil != err {
      log.Fatalln(err)
  }

  defer resp.Body.Close()
  fmt.Println(resp.StatusCode)
  ```

### Bug Fixes

* Fixed an issue where the
  [`nrgin`](https://godoc.org/github.com/newrelic/go-agent/_integrations/nrgin/v1)
  integration was not capturing the correct response code in the case where no
  response body was sent.  This issue has now been fixed but requires Gin
  greater than v1.4.0.

## 2.14.1

### Bug Fixes

* Removed the hidden `"NEW_RELIC_DEBUG_LOGGING"` environment variable setting
  which was broken in release 2.14.0.

## 2.14.0

### New Features

* Added support for a new segment type,
  [`MessageProducerSegment`](https://godoc.org/github.com/newrelic/go-agent#MessageProducerSegment),
  to be used to track time spent adding messages to message queuing systems like
  RabbitMQ or Kafka.

  ```go
  seg := &newrelic.MessageProducerSegment{
      StartTime:       newrelic.StartSegmentNow(txn),
      Library:         "RabbitMQ",
      DestinationType: newrelic.MessageExchange,
      DestinationName: "myExchange",
  }
  // add message to queue here
  seg.End()
  ```

* Added new attribute constants for use with message consumer transactions.
  These attributes can be used to add more detail to a transaction that tracks
  time spent consuming a message off a message queuing system like RabbitMQ or Kafka.
  They can be added using
  [`txn.AddAttribute`](https://godoc.org/github.com/newrelic/go-agent#Transaction).

  ```go
  // The routing key of the consumed message.
  txn.AddAttribute(newrelic.AttributeMessageRoutingKey, "myRoutingKey")
  // The name of the queue the message was consumed from.
  txn.AddAttribute(newrelic.AttributeMessageQueueName, "myQueueName")
  // The type of exchange used for the consumed message (direct, fanout,
  // topic, or headers).
  txn.AddAttribute(newrelic.AttributeMessageExchangeType, "myExchangeType")
  // The callback queue used in RPC configurations.
  txn.AddAttribute(newrelic.AttributeMessageReplyTo, "myReplyTo")
  // The application-generated identifier used in RPC configurations.
  txn.AddAttribute(newrelic.AttributeMessageCorrelationID, "myCorrelationID")
  ```

  It is recommended that at most one message is consumed per transaction.

* Added support for [Go 1.13's Error wrapping](https://golang.org/doc/go1.13#error_wrapping).
  `Transaction.NoticeError` now uses [Unwrap](https://golang.org/pkg/errors/#Unwrap)
  recursively to identify the error's cause (the deepest wrapped error) when generating
  the error's class field.  This functionality will help group your errors usefully.

  For example, when using Go 1.13, the following code:

  ```go
  type socketError struct{}

  func (e socketError) Error() string { return "socket error" }

  func gamma() error { return socketError{} }
  func beta() error  { return fmt.Errorf("problem in beta: %w", gamma()) }
  func alpha() error { return fmt.Errorf("problem in alpha: %w", beta()) }

  func execute(txn newrelic.Transaction) {
  	err := alpha()
  	txn.NoticeError(err)
  }
  ```
  captures an error with message `"problem in alpha: problem in beta: socket error"`
  and class `"main.socketError"`.  Previously, the class was recorded as `"*fmt.wrapError"`.

* A `Stack` field has been added to [Error](https://godoc.org/github.com/newrelic/go-agent#Error),
  which can be assigned using the new
  [NewStackTrace](https://godoc.org/github.com/newrelic/go-agent#NewStackTrace) function.
  This allows your error stack trace to show where the error happened, rather
  than the location of the `NoticeError` call.

  `Transaction.NoticeError` not only checks for a stack trace (using
  [StackTracer](https://godoc.org/github.com/newrelic/go-agent#StackTracer)) in
  the error parameter, but in the error's cause as well.  This means that you
  can create an [Error](https://godoc.org/github.com/newrelic/go-agent#Error)
  where your error occurred, wrap it multiple times to add information, notice it
  with `NoticeError`, and still have a useful stack trace. Take a look!

  ```go
  func gamma() error {
  	return newrelic.Error{
  		Message: "something went very wrong",
  		Class:   "socketError",
  		Stack:   newrelic.NewStackTrace(),
  	}
  }

  func beta() error  { return fmt.Errorf("problem in beta: %w", gamma()) }
  func alpha() error { return fmt.Errorf("problem in alpha: %w", beta()) }

  func execute(txn newrelic.Transaction) {
  	err := alpha()
  	txn.NoticeError(err)
  }
  ```

  In this example, the topmost stack trace frame recorded is `"gamma"`,
  rather than `"execute"`.

* Added support for configuring a maximum number of transaction events per minute to be sent to New Relic.
It can be configured as follows:

  ```go
  config := newrelic.NewConfig("Application Name", os.Getenv("NEW_RELIC_LICENSE_KEY"))  
  config.TransactionEvents.MaxSamplesStored = 100
  ```
    * For additional configuration information, see our [documentation](https://docs.newrelic.com/docs/agents/go-agent/configuration/go-agent-configuration)


### Miscellaneous

* Updated the
  [`nrmicro`](https://godoc.org/github.com/newrelic/go-agent/_integrations/nrmicro)
  package to use the new segment type
  [`MessageProducerSegment`](https://godoc.org/github.com/newrelic/go-agent#MessageProducerSegment)
  and the new attribute constants:
  * [`nrmicro.ClientWrapper`](https://godoc.org/github.com/newrelic/go-agent/_integrations/nrmicro#ClientWrapper)
    now uses `newrelic.MessageProducerSegment`s instead of
    `newrelic.ExternalSegment`s for calls to
    [`Client.Publish`](https://godoc.org/github.com/micro/go-micro/client#Client).
  * [`nrmicro.SubscriberWrapper`](https://godoc.org/github.com/newrelic/go-agent/_integrations/nrmicro#SubscriberWrapper)
    updates transaction names and adds the attribute `message.routingKey`.

* Updated the
  [`nrnats`](https://godoc.org/github.com/newrelic/go-agent/_integrations/nrnats)
  and
  [`nrstan`](https://godoc.org/github.com/newrelic/go-agent/_integrations/nrstan)
  packages to use the new segment type
  [`MessageProducerSegment`](https://godoc.org/github.com/newrelic/go-agent#MessageProducerSegment)
  and the new attribute constants:
  * [`nrnats.StartPublishSegment`](https://godoc.org/github.com/newrelic/go-agent/_integrations/nrnats#StartPublishSegment)
    now starts and returns a `newrelic.MessageProducerSegment` type.
  * [`nrnats.SubWrapper`](https://godoc.org/github.com/newrelic/go-agent/_integrations/nrnats#SubWrapper)
    and
    [`nrstan.StreamingSubWrapper`](https://godoc.org/github.com/newrelic/go-agent/_integrations/nrstan#StreamingSubWrapper)
    updates transaction names and adds the attributes `message.routingKey`,
    `message.queueName`, and `message.replyTo`.

## 2.13.0

### New Features

* Added support for [HttpRouter](https://github.com/julienschmidt/httprouter) in
  the new [_integrations/nrhttprouter](http://godoc.org/github.com/newrelic/go-agent/_integrations/nrhttprouter) package.  This package allows you to easily instrument inbound requests through the HttpRouter framework.

  * [Documentation](http://godoc.org/github.com/newrelic/go-agent/_integrations/nrhttprouter)
  * [Example](_integrations/nrhttprouter/example/main.go)

* Added support for [github.com/uber-go/zap](https://github.com/uber-go/zap) in
  the new
  [_integrations/nrzap](https://godoc.org/github.com/newrelic/go-agent/_integrations/nrzap)
  package.  This package allows you to send agent log messages to `zap`.

## 2.12.0

### New Features

* Added new methods to expose `Transaction` details:

  * `Transaction.GetTraceMetadata()` returns a
    [TraceMetadata](https://godoc.org/github.com/newrelic/go-agent#TraceMetadata)
    which contains distributed tracing identifiers.

  * `Transaction.GetLinkingMetadata()` returns a
    [LinkingMetadata](https://godoc.org/github.com/newrelic/go-agent#LinkingMetadata)
    which contains the fields needed to link data to a trace or entity.

* Added a new plugin for the [Logrus logging
  framework](https://github.com/sirupsen/logrus) with the new
  [_integrations/logcontext/nrlogrusplugin](https://github.com/newrelic/go-agent/go-agent/tree/master/_integrations/logcontext/nrlogrusplugin)
  package. This plugin leverages the new `GetTraceMetadata` and
  `GetLinkingMetadata` above to decorate logs.

  To enable, set your log's formatter to the `nrlogrusplugin.ContextFormatter{}`

  ```go
  logger := logrus.New()
  logger.SetFormatter(nrlogrusplugin.ContextFormatter{})
  ```

  The logger will now look for a `newrelic.Transaction` inside its context and
  decorate logs accordingly.  Therefore, the Transaction must be added to the
  context and passed to the logger.  For example, this logging call

  ```go
  logger.Info("Hello New Relic!")
  ```

  must be transformed to include the context, such as:

  ```go
  ctx := newrelic.NewContext(context.Background(), txn)
  logger.WithContext(ctx).Info("Hello New Relic!")
  ```

  For full documentation see the
  [godocs](https://godoc.org/github.com/newrelic/go-agent/_integrations/logcontext/nrlogrusplugin)
  or view the
  [example](https://github.com/newrelic/go-agent/blob/master/_integrations/logcontext/nrlogrusplugin/example/main.go).

* Added support for [NATS](https://github.com/nats-io/nats.go) and [NATS Streaming](https://github.com/nats-io/stan.go)
monitoring with the new [_integrations/nrnats](https://godoc.org/github.com/newrelic/go-agent/_integrations/nrnats) and
[_integrations/nrstan](https://godoc.org/github.com/newrelic/go-agent/_integrations/nrstan) packages.  These packages
support instrumentation of publishers and subscribers.

  * [NATS Example](https://github.com/newrelic/go-agent/blob/master/_integrations/nrnats/examples/main.go)
  * [NATS Streaming Example](https://github.com/newrelic/go-agent/blob/master/_integrations/nrstan/examples/main.go)

* Enables ability to migrate to [Configurable Security Policies (CSP)](https://docs.newrelic.com/docs/agents/manage-apm-agents/configuration/enable-configurable-security-policies) on a per agent basis for accounts already using [High Security Mode (HSM)](https://docs.newrelic.com/docs/agents/manage-apm-agents/configuration/high-security-mode).
  * Previously, if CSP was configured for an account, New Relic would not allow an agent to connect without the `security_policies_token`. This led to agents not being able to connect during the period between when CSP was enabled for an account and when each agent is configured with the correct token.
  * With this change, when both HSM and CSP are enabled for an account, an agent (this version or later) can successfully connect with either `high_security: true` or the appropriate `security_policies_token` configured - allowing the agent to continue to connect after CSP is configured on the account but before the appropriate `security_policies_token` is configured for each agent.

## 2.11.0

### New Features

* Added support for [Micro](https://github.com/micro/go-micro) monitoring with the new
[_integrations/nrmicro](https://godoc.org/github.com/newrelic/go-agent/_integrations/nrmicro)
package.  This package supports instrumentation for servers, clients, publishers, and subscribers.

  * [Server Example](https://github.com/newrelic/go-agent/blob/master/_integrations/nrmicro/example/server/server.go)
  * [Client Example](https://github.com/newrelic/go-agent/blob/master/_integrations/nrmicro/example/client/client.go)
  * [Publisher and Subscriber Example](https://github.com/newrelic/go-agent/blob/master/_integrations/nrmicro/example/pubsub/main.go)
  * [Full godocs Documentation](https://godoc.org/github.com/newrelic/go-agent/_integrations/nrmicro)

* Added support for creating static `WebRequest` instances manually via the `NewStaticWebRequest` function. This can be useful when you want to create a web transaction but don't have an `http.Request` object. Here's an example of creating a static `WebRequest` and using it to mark a transaction as a web transaction:
  ```go
  hdrs := http.Headers{}
  u, _ := url.Parse("http://example.com")
  webReq := newrelic.NewStaticWebRequest(hdrs, u, "GET", newrelic.TransportHTTP)
  txn := app.StartTransaction("My-Transaction", nil, nil)
  txn.SetWebRequest(webReq)
  ```

## 2.10.0

### New Features

* Added support for custom events when using
  [nrlambda](https://godoc.org/github.com/newrelic/go-agent/_integrations/nrlambda).
  Example Lambda handler which creates custom event:

   ```go
   func handler(ctx context.Context) {
		if txn := newrelic.FromContext(ctx); nil != txn {
			txn.Application().RecordCustomEvent("myEvent", map[string]interface{}{
				"zip": "zap",
			})
		}
		fmt.Println("hello world!")
   }
   ```

## 2.9.0

### New Features

* Added support for [gRPC](https://github.com/grpc/grpc-go) monitoring with the new
[_integrations/nrgrpc](https://godoc.org/github.com/newrelic/go-agent/_integrations/nrgrpc)
package.  This package supports instrumentation for servers and clients.

  * [Server Example](https://github.com/newrelic/go-agent/blob/master/_integrations/nrgrpc/example/server/server.go)
  * [Client Example](https://github.com/newrelic/go-agent/blob/master/_integrations/nrgrpc/example/client/client.go)

* Added new
  [ExternalSegment](https://godoc.org/github.com/newrelic/go-agent#ExternalSegment)
  fields `Host`, `Procedure`, and `Library`.  These optional fields are
  automatically populated from the segment's `URL` or `Request` if unset.  Use
  them if you don't have access to a request or URL but still want useful external
  metrics, transaction segment attributes, and span attributes.
  * `Host` is used for external metrics, transaction trace segment names, and
    span event names.  The host of segment's `Request` or `URL` is the default.
  * `Procedure` is used for transaction breakdown metrics.  If set, it should be
    set to the remote procedure being called.  The HTTP method of the segment's `Request` is the default.
  * `Library` is used for external metrics and the `"component"` span attribute.
    If set, it should be set to the framework making the call. `"http"` is the default.

  With the addition of these new fields, external transaction breakdown metrics
  are changed: `External/myhost.com/all` will now report as
  `External/myhost.com/http/GET` (provided the HTTP method is `GET`).

* HTTP Response codes below `100`, except `0` and `5`, are now recorded as
  errors.  This is to support `gRPC` status codes.  If you start seeing
  new status code errors that you would like to ignore, add them to
  `Config.ErrorCollector.IgnoreStatusCodes` or your server side configuration
  settings.

* Improve [logrus](https://github.com/sirupsen/logrus) support by introducing
  [nrlogrus.Transform](https://godoc.org/github.com/newrelic/go-agent/_integrations/nrlogrus#Transform),
  a function which allows you to turn a
  [logrus.Logger](https://godoc.org/github.com/sirupsen/logrus#Logger) instance into a
  [newrelic.Logger](https://godoc.org/github.com/newrelic/go-agent#Logger).
  Example use:

  ```go
  l := logrus.New()
  l.SetLevel(logrus.DebugLevel)
  cfg := newrelic.NewConfig("Your Application Name", "__YOUR_NEW_RELIC_LICENSE_KEY__")
  cfg.Logger = nrlogrus.Transform(l)
  ```

  As a result of this change, the
  [nrlogrus](https://godoc.org/github.com/newrelic/go-agent/_integrations/nrlogrus)
  package requires [logrus](https://github.com/sirupsen/logrus) version `v1.1.0`
  and above.

## 2.8.1

### Bug Fixes

* Removed `nrmysql.NewConnector` since
  [go-sql-driver/mysql](https://github.com/go-sql-driver/mysql) has not yet
  released `mysql.NewConnector`.

## 2.8.0

### New Features

* Support for Real Time Streaming

  * The agent now has support for sending event data to New Relic every five
    seconds, instead of every minute.  As a result, transaction, error, and
    custom events will now be available in New Relic One and Insights dashboards
    in near real time. For more information on how to view your events with a
    five-second refresh, see the documentation.

  * Note that the overall limits on how many events can be sent per minute have
    not changed. Also, span events, metrics, and trace data is unaffected, and
    will still be sent every minute.

* Introduce support for databases using
  [database/sql](https://golang.org/pkg/database/sql/).  This new functionality
  allows you to instrument MySQL, PostgreSQL, and SQLite calls without manually
  creating
  [DatastoreSegment](https://godoc.org/github.com/newrelic/go-agent#DatastoreSegment)s.

  | Database Library Supported | Integration Package |
  | ------------- | ------------- |
  | [go-sql-driver/mysql](https://github.com/go-sql-driver/mysql) | [_integrations/nrmysql](https://godoc.org/github.com/newrelic/go-agent/_integrations/nrmysql) |
  | [lib/pq](https://github.com/lib/pq) | [_integrations/nrpq](https://godoc.org/github.com/newrelic/go-agent/_integrations/nrpq) |
  | [mattn/go-sqlite3](https://github.com/mattn/go-sqlite3) | [_integrations/nrsqlite3](https://godoc.org/github.com/newrelic/go-agent/_integrations/nrsqlite3) |

  Using these database integration packages is easy!  First replace the driver
  with our integration version:

  ```go
  import (
  	// import our integration package in place of "github.com/go-sql-driver/mysql"
  	_ "github.com/newrelic/go-agent/_integrations/nrmysql"
  )

  func main() {
  	// open "nrmysql" in place of "mysql"
  	db, err := sql.Open("nrmysql", "user@unix(/path/to/socket)/dbname")
  }
  ```

  Second, use the `ExecContext`, `QueryContext`, and `QueryRowContext` methods of
  [sql.DB](https://golang.org/pkg/database/sql/#DB),
  [sql.Conn](https://golang.org/pkg/database/sql/#Conn),
  [sql.Tx](https://golang.org/pkg/database/sql/#Tx), and
  [sql.Stmt](https://golang.org/pkg/database/sql/#Stmt) and provide a
  transaction-containing context.  Calls to `Exec`, `Query`, and `QueryRow` do not
  get instrumented.

  ```go
  ctx := newrelic.NewContext(context.Background(), txn)
  row := db.QueryRowContext(ctx, "SELECT count(*) from tables")
  ```

  If you are using a [database/sql](https://golang.org/pkg/database/sql/) database
  not listed above, you can write your own instrumentation for it using
  [InstrumentSQLConnector](https://godoc.org/github.com/newrelic/go-agent#InstrumentSQLConnector),
  [InstrumentSQLDriver](https://godoc.org/github.com/newrelic/go-agent#InstrumentSQLDriver),
  and
  [SQLDriverSegmentBuilder](https://godoc.org/github.com/newrelic/go-agent#SQLDriverSegmentBuilder).
  The integration packages act as examples of how to do this.

  For more information, see the [Go agent documentation on instrumenting datastore segments](https://docs.newrelic.com/docs/agents/go-agent/instrumentation/instrument-go-segments#go-datastore-segments).

### Bug Fixes

* The [http.RoundTripper](https://golang.org/pkg/net/http/#RoundTripper) returned
  by [NewRoundTripper](https://godoc.org/github.com/newrelic/go-agent#NewRoundTripper)
  no longer modifies the request.  Our thanks to @jlordiales for the contribution.

## 2.7.0

### New Features

* Added support for server side configuration.  Server side configuration allows
 you to set the following configuration settings in the New Relic APM UI:

  * `Config.TransactionTracer.Enabled`
  * `Config.ErrorCollector.Enabled`
  * `Config.CrossApplicationTracer.Enabled`
  * `Config.TransactionTracer.Threshold`
  * `Config.TransactionTracer.StackTraceThreshold`
  * `Config.ErrorCollector.IgnoreStatusCodes`

  For more information see the [server side configuration documentation](https://docs.newrelic.com/docs/agents/manage-apm-agents/configuration/server-side-agent-configuration).

* Added support for AWS Lambda functions in the new
  [nrlambda](_integrations/nrlambda)
  package.  Please email <lambda_preview@newrelic.com> if you are interested in
  learning more or previewing New Relic Lambda monitoring.  This instrumentation
  package requires `aws-lambda-go` version
  [v1.9.0](https://github.com/aws/aws-lambda-go/releases) and above.

  * [documentation](https://godoc.org/github.com/newrelic/go-agent/_integrations/nrlambda)
  * [working example](_integrations/nrlambda/example/main.go)

## 2.6.0

### New Features

* Added support for async: the ability to instrument multiple concurrent
  goroutines, or goroutines that access or manipulate the same Transaction.

  The new `Transaction.NewGoroutine() Transaction` method allows
  transactions to create segments in multiple goroutines!

  `NewGoroutine` returns a new reference to the `Transaction`.  This must be
  called any time you are passing the `Transaction` to another goroutine which
  makes segments.  Each segment-creating goroutine must have its own `Transaction`
  reference.  It does not matter if you call this before or after the other
  goroutine has started.

  All `Transaction` methods can be used in any `Transaction` reference.  The
  `Transaction` will end when `End()` is called in any goroutine.

  Example passing a new `Transaction` reference directly to another goroutine:

  ```go
  	go func(txn newrelic.Transaction) {
  		defer newrelic.StartSegment(txn, "async").End()
  		time.Sleep(100 * time.Millisecond)
  	}(txn.NewGoroutine())
  ```

  Example passing a new `Transaction` reference on a channel to another
  goroutine:

  ```go
  	ch := make(chan newrelic.Transaction)
  	go func() {
  		txn := <-ch
  		defer newrelic.StartSegment(txn, "async").End()
  		time.Sleep(100 * time.Millisecond)
  	}()
  	ch <- txn.NewGoroutine()
  ```

* Added integration support for
  [`aws-sdk-go`](https://github.com/aws/aws-sdk-go) and
  [`aws-sdk-go-v2`](https://github.com/aws/aws-sdk-go-v2).

  When using these SDKs, a segment will be created for each out going request.
  For DynamoDB calls, these will be Datastore segments and for all others they
  will be External segments.
  * [v1 Documentation](http://godoc.org/github.com/newrelic/go-agent/_integrations/nrawssdk/v1)
  * [v2 Documentation](http://godoc.org/github.com/newrelic/go-agent/_integrations/nrawssdk/v2)

* Added span event and transaction trace segment attribute configuration.  You
  may control which attributes are captured in span events and transaction trace
  segments using the `Config.SpanEvents.Attributes` and
  `Config.TransactionTracer.Segments.Attributes` settings. For example, if you
  want to disable the collection of `"db.statement"` in your span events, modify
  your config like this:

  ```go
  cfg.SpanEvents.Attributes.Exclude = append(cfg.SpanEvents.Attributes.Exclude,
  	newrelic.SpanAttributeDBStatement)
  ```

  To disable the collection of all attributes from your transaction trace
  segments, modify your config like this:

  ```go
  cfg.TransactionTracer.Segments.Attributes.Enabled = false
  ```

### Bug Fixes

* Fixed a bug that would prevent External Segments from being created under
  certain error conditions related to Cross Application Tracing.

### Miscellaneous

* Improved linking between Cross Application Transaction Traces in the APM UI.
  When `Config.CrossApplicationTracer.Enabled = true`, External segments in the
  Transaction Traces details will now link to the downstream Transaction Trace
  if there is one. Additionally, the segment name will now include the name of
  the downstream application and the name of the downstream transaction.

* Update attribute names of Datastore and External segments on Transaction
  Traces to be in line with attribute names on Spans. Specifically:
    * `"uri"` => `"http.url"`
    * `"query"` => `"db.statement"`
    * `"database_name"` => `"db.instance"`
    * `"host"` => `"peer.hostname"`
    * `"port_path_or_id"` + `"host"` => `"peer.address"`

## 2.5.0

* Added support for [New Relic Browser](https://docs.newrelic.com/docs/browser)
  using the new `BrowserTimingHeader` method on the
  [`Transaction`](https://godoc.org/github.com/newrelic/go-agent#Transaction)
  which returns a
  [BrowserTimingHeader](https://godoc.org/github.com/newrelic/go-agent#BrowserTimingHeader).
  The New Relic Browser JavaScript code measures page load timing, also known as
  real user monitoring.  The Pro version of this feature measures AJAX requests,
  single-page applications, JavaScript errors, and much more!  Example use:

```go
func browser(w http.ResponseWriter, r *http.Request) {
	hdr, err := w.(newrelic.Transaction).BrowserTimingHeader()
	if nil != err {
		log.Printf("unable to create browser timing header: %v", err)
	}
	// BrowserTimingHeader() will always return a header whose methods can
	// be safely called.
	if js := hdr.WithTags(); js != nil {
		w.Write(js)
	}
	io.WriteString(w, "browser header page")
}
```

* The Go agent now collects an attribute named `request.uri` on Transaction
  Traces, Transaction Events, Error Traces, and Error Events.  `request.uri`
  will never contain user, password, query parameters, or fragment.  To prevent
  the request's URL from being collected in any data, modify your `Config` like
  this:

```go
cfg.Attributes.Exclude = append(cfg.Attributes.Exclude, newrelic.AttributeRequestURI)
```

## 2.4.0

* Introduced `Transaction.Application` method which returns the `Application`
  that started the `Transaction`.  This method is useful since it may prevent
  having to pass the `Application` to code that already has access to the
  `Transaction`.  Example use:

```go
txn.Application().RecordCustomEvent("customerOrder", map[string]interface{}{
	"numItems":   2,
	"totalPrice": 13.75,
})
```

* The `Transaction.AddAttribute` method no longer accepts `nil` values since
  our backend ignores them.

## 2.3.0

* Added support for [Echo](https://echo.labstack.com) in the new `nrecho`
  package.
  * [Documentation](http://godoc.org/github.com/newrelic/go-agent/_integrations/nrecho)
  * [Example](_integrations/nrecho/example/main.go)

* Introduced `Transaction.SetWebResponse(http.ResponseWriter)` method which sets
  the transaction's response writer.  After calling this method, the
  `Transaction` may be used in place of the `http.ResponseWriter` to intercept
  the response code.  This method is useful when the `http.ResponseWriter` is
  not available at the beginning of the transaction (if so, it can be given as a
  parameter to `Application.StartTransaction`).  This method will return a
  reference to the transaction which implements the combination of
  `http.CloseNotifier`, `http.Flusher`, `http.Hijacker`, and `io.ReaderFrom`
  implemented by the ResponseWriter.  Example:

```go
func setResponseDemo(txn newrelic.Transaction) {
	recorder := httptest.NewRecorder()
	txn = txn.SetWebResponse(recorder)
	txn.WriteHeader(200)
	fmt.Println("response code recorded:", recorder.Code)
}
```

* The `Transaction`'s `http.ResponseWriter` methods may now be called safely if
  a `http.ResponseWriter` has not been set.  This allows you to add a response code
  to the transaction without using a `http.ResponseWriter`.  Example:

```go
func transactionWithResponseCode(app newrelic.Application) {
       txn := app.StartTransaction("hasResponseCode", nil, nil)
       defer txn.End()
       txn.WriteHeader(200) // Safe!
}
```

* The agent now collects environment variables prefixed by
  `NEW_RELIC_METADATA_`.  Some of these may be added
  Transaction events to provide context between your Kubernetes cluster and your
  services. For details on the benefits (currently in beta) see [this blog
  post](https://blog.newrelic.com/engineering/monitoring-application-performance-in-kubernetes/)

* The agent now collects the `KUBERNETES_SERVICE_HOST` environment variable to
  detect when the application is running on Kubernetes.

* The agent now collects the fully qualified domain name of the host and
  local IP addresses for improved linking with our infrastructure product.

## 2.2.0

* The `Transaction` parameter to
[NewRoundTripper](https://godoc.org/github.com/newrelic/go-agent#NewRoundTripper)
and
[StartExternalSegment](https://godoc.org/github.com/newrelic/go-agent#StartExternalSegment)
is now optional:  If it is `nil`, then a `Transaction` will be looked for in the
request's context (using
[FromContext](https://godoc.org/github.com/newrelic/go-agent#FromContext)).
Passing a `nil` transaction is **STRONGLY** recommended when using
[NewRoundTripper](https://godoc.org/github.com/newrelic/go-agent#NewRoundTripper)
since it allows one `http.Client.Transport` to be used for multiple
transactions.  Example use:

```go
client := &http.Client{}
client.Transport = newrelic.NewRoundTripper(nil, client.Transport)
request, _ := http.NewRequest("GET", "http://example.com", nil)
request = newrelic.RequestWithTransactionContext(request, txn)
resp, err := client.Do(request)
```

* Introduced `Transaction.SetWebRequest(WebRequest)` method which marks the
transaction as a web transaction.  If the `WebRequest` parameter is non-nil,
`SetWebRequest` will collect details on request attributes, url, and method.
This method is useful if you don't have access to the request at the beginning
of the transaction, or if your request is not an `*http.Request` (just add
methods to your request that satisfy
[WebRequest](https://godoc.org/github.com/newrelic/go-agent#WebRequest)).  To
use an `*http.Request` as the parameter, use the
[NewWebRequest](https://godoc.org/github.com/newrelic/go-agent#NewWebRequest)
transformation function.  Example:

```go
var request *http.Request = getInboundRequest()
txn.SetWebRequest(newrelic.NewWebRequest(request))
```

* Fixed `Debug` in `nrlogrus` package.  Previous versions of the New Relic Go Agent incorrectly
logged to Info level instead of Debug.  This has now been fixed.  Thanks to @paddycarey for catching this.

* [nrgin.Transaction](https://godoc.org/github.com/newrelic/go-agent/_integrations/nrgin/v1#Transaction)
may now be called with either a `context.Context` or a `*gin.Context`.  If you were passing a `*gin.Context`
around your functions as a `context.Context`, you may access the Transaction by calling either
[nrgin.Transaction](https://godoc.org/github.com/newrelic/go-agent/_integrations/nrgin/v1#Transaction)
or [FromContext](https://godoc.org/github.com/newrelic/go-agent#FromContext).
These functions now work nicely together.
For example, [FromContext](https://godoc.org/github.com/newrelic/go-agent#FromContext) will return the `Transaction`
added by [nrgin.Middleware](https://godoc.org/github.com/newrelic/go-agent/_integrations/nrgin/v1#Middleware).
Thanks to @rodriguezgustavo for the suggestion.  

## 2.1.0

* The Go Agent now supports distributed tracing.

  Distributed tracing lets you see the path that a request takes as it travels through your distributed system. By
  showing the distributed activity through a unified view, you can troubleshoot and understand a complex system better
  than ever before.

  Distributed tracing is available with an APM Pro or equivalent subscription. To see a complete distributed trace, you
  need to enable the feature on a set of neighboring services. Enabling distributed tracing changes the behavior of
  some New Relic features, so carefully consult the
  [transition guide](https://docs.newrelic.com/docs/transition-guide-distributed-tracing) before you enable this
  feature.

  To enable distributed tracing, set the following fields in your config.  Note that distributed tracing and cross
  application tracing cannot be used simultaneously.

```
  config := newrelic.NewConfig("Your Application Name", "__YOUR_NEW_RELIC_LICENSE_KEY__")
  config.CrossApplicationTracer.Enabled = false
  config.DistributedTracer.Enabled = true
```

  Please refer to the
  [distributed tracing section of the guide](GUIDE.md#distributed-tracing)
  for more detail on how to ensure you get the most out of the Go agent's distributed tracing support.

* Added functions [NewContext](https://godoc.org/github.com/newrelic/go-agent#NewContext)
  and [FromContext](https://godoc.org/github.com/newrelic/go-agent#FromContext)
  for adding and retrieving the Transaction from a Context.  Handlers
  instrumented by
  [WrapHandle](https://godoc.org/github.com/newrelic/go-agent#WrapHandle),
  [WrapHandleFunc](https://godoc.org/github.com/newrelic/go-agent#WrapHandleFunc),
  and [nrgorilla.InstrumentRoutes](https://godoc.org/github.com/newrelic/go-agent/_integrations/nrgorilla/v1#InstrumentRoutes)
  may use [FromContext](https://godoc.org/github.com/newrelic/go-agent#FromContext)
  on the request's context to access the Transaction.
  Thanks to @caarlos0 for the contribution!  Though [NewContext](https://godoc.org/github.com/newrelic/go-agent#NewContext)
  and [FromContext](https://godoc.org/github.com/newrelic/go-agent#FromContext)
  require Go 1.7+ (when [context](https://golang.org/pkg/context/) was added),
  [RequestWithTransactionContext](https://godoc.org/github.com/newrelic/go-agent#RequestWithTransactionContext) is always exported so that it can be used in all framework and library
  instrumentation.

## 2.0.0

* The `End()` functions defined on the `Segment`, `DatastoreSegment`, and
  `ExternalSegment` types now receive the segment as a pointer, rather than as
  a value. This prevents unexpected behaviour when a call to `End()` is
  deferred before one or more fields are changed on the segment.

  In practice, this is likely to only affect this pattern:

    ```go
    defer newrelic.DatastoreSegment{
      // ...
    }.End()
    ```

  Instead, you will now need to separate the literal from the deferred call:

    ```go
    ds := newrelic.DatastoreSegment{
      // ...
    }
    defer ds.End()
    ```

  When creating custom and external segments, we recommend using
  [`newrelic.StartSegment()`](https://godoc.org/github.com/newrelic/go-agent#StartSegment)
  and
  [`newrelic.StartExternalSegment()`](https://godoc.org/github.com/newrelic/go-agent#StartExternalSegment),
  respectively.

* Added GoDoc badge to README.  Thanks to @mrhwick for the contribution!

* `Config.UseTLS` configuration setting has been removed to increase security.
   TLS will now always be used in communication with New Relic Servers.

## 1.11.0

* We've closed the Issues tab on GitHub. Please visit our
  [support site](https://support.newrelic.com) to get timely help with any
  problems you're having, or to report issues.

* Added support for Cross Application Tracing (CAT). Please refer to the
  [CAT section of the guide](GUIDE.md#cross-application-tracing)
  for more detail on how to ensure you get the most out of the Go agent's new
  CAT support.

* The agent now collects additional metadata when running within Amazon Web
  Services, Google Cloud Platform, Microsoft Azure, and Pivotal Cloud Foundry.
  This information is used to provide an enhanced experience when the agent is
  deployed on those platforms.

## 1.10.0

* Added new `RecordCustomMetric` method to [Application](https://godoc.org/github.com/newrelic/go-agent#Application).
  This functionality can be used to track averages or counters without using
  custom events.
  * [Custom Metric Documentation](https://docs.newrelic.com/docs/agents/manage-apm-agents/agent-data/collect-custom-metrics)

* Fixed import needed for logrus.  The import Sirupsen/logrus had been renamed to sirupsen/logrus.
  Thanks to @alfred-landrum for spotting this.

* Added [ErrorAttributer](https://godoc.org/github.com/newrelic/go-agent#ErrorAttributer),
  an optional interface that can be implemented by errors provided to
  `Transaction.NoticeError` to attach additional attributes.  These attributes are
  subject to attribute configuration.

* Added [Error](https://godoc.org/github.com/newrelic/go-agent#Error), a type
  that allows direct control of error fields.  Example use:

```go
txn.NoticeError(newrelic.Error{
	// Message is returned by the Error() method.
	Message: "error message: something went very wrong",
	Class:   "errors are aggregated by class",
	Attributes: map[string]interface{}{
		"important_number": 97232,
		"relevant_string":  "zap",
	},
})
```

* Updated license to address scope of usage.

## 1.9.0

* Added support for [github.com/gin-gonic/gin](https://github.com/gin-gonic/gin)
  in the new `nrgin` package.
  * [Documentation](http://godoc.org/github.com/newrelic/go-agent/_integrations/nrgin/v1)
  * [Example](examples/_gin/main.go)

## 1.8.0

* Fixed incorrect metric rule application when the metric rule is flagged to
  terminate and matches but the name is unchanged.

* `Segment.End()`, `DatastoreSegment.End()`, and `ExternalSegment.End()` methods now return an
  error which may be helpful in diagnosing situations where segment data is unexpectedly missing.

## 1.7.0

* Added support for [gorilla/mux](http://github.com/gorilla/mux) in the new `nrgorilla`
  package.
  * [Documentation](http://godoc.org/github.com/newrelic/go-agent/_integrations/nrgorilla/v1)
  * [Example](examples/_gorilla/main.go)

## 1.6.0

* Added support for custom error messages and stack traces.  Errors provided
  to `Transaction.NoticeError` will now be checked to see if
  they implement [ErrorClasser](https://godoc.org/github.com/newrelic/go-agent#ErrorClasser)
  and/or [StackTracer](https://godoc.org/github.com/newrelic/go-agent#StackTracer).
  Thanks to @fgrosse for this proposal.

* Added support for [pkg/errors](https://github.com/pkg/errors).  Thanks to
  @fgrosse for this work.
  * [documentation](https://godoc.org/github.com/newrelic/go-agent/_integrations/nrpkgerrors)
  * [example](https://github.com/newrelic/go-agent/blob/master/_integrations/nrpkgerrors/nrpkgerrors.go)

* Fixed tests for Go 1.8.

## 1.5.0

* Added support for Windows.  Thanks to @ianomad and @lvxv for the contributions.

* The number of heap objects allocated is recorded in the
  `Memory/Heap/AllocatedObjects` metric.  This will soon be displayed on the "Go
  runtime" page.

* If the [DatastoreSegment](https://godoc.org/github.com/newrelic/go-agent#DatastoreSegment)
  fields `Host` and `PortPathOrID` are not provided, they will no longer appear
  as `"unknown"` in transaction traces and slow query traces.

* Stack traces will now be nicely aligned in the APM UI.

## 1.4.0

* Added support for slow query traces.  Slow datastore segments will now
 generate slow query traces viewable on the datastore tab.  These traces include
 a stack trace and help you to debug slow datastore activity.
 [Slow Query Documentation](https://docs.newrelic.com/docs/apm/applications-menu/monitoring/viewing-slow-query-details)

* Added new
[DatastoreSegment](https://godoc.org/github.com/newrelic/go-agent#DatastoreSegment)
fields `ParameterizedQuery`, `QueryParameters`, `Host`, `PortPathOrID`, and
`DatabaseName`.  These fields will be shown in transaction traces and in slow
query traces.

## 1.3.0

* Breaking Change: Added a timeout parameter to the `Application.Shutdown` method.

## 1.2.0

* Added support for instrumenting short-lived processes:
  * The new `Application.Shutdown` method allows applications to report
    data to New Relic without waiting a full minute.
  * The new `Application.WaitForConnection` method allows your process to
    defer instrumentation until the application is connected and ready to
    gather data.
  * Full documentation here: [application.go](application.go)
  * Example short-lived process: [examples/short-lived-process/main.go](examples/short-lived-process/main.go)

* Error metrics are no longer created when `ErrorCollector.Enabled = false`.

* Added support for [github.com/mgutz/logxi](github.com/mgutz/logxi).  See
  [_integrations/nrlogxi/v1/nrlogxi.go](_integrations/nrlogxi/v1/nrlogxi.go).

* Fixed bug where Transaction Trace thresholds based upon Apdex were not being
  applied to background transactions.

## 1.1.0

* Added support for Transaction Traces.

* Stack trace filenames have been shortened: Any thing preceding the first
  `/src/` is now removed.

## 1.0.0

* Removed `BetaToken` from the `Config` structure.

* Breaking Datastore Change:  `datastore` package contents moved to top level
  `newrelic` package.  `datastore.MySQL` has become `newrelic.DatastoreMySQL`.

* Breaking Attributes Change:  `attributes` package contents moved to top
  level `newrelic` package.  `attributes.ResponseCode` has become
  `newrelic.AttributeResponseCode`.  Some attribute name constants have been
  shortened.

* Added "runtime.NumCPU" to the environment tab.  Thanks sergeylanzman for the
  contribution.

* Prefixed the environment tab values "Compiler", "GOARCH", "GOOS", and
  "Version" with "runtime.".

## 0.8.0

* Breaking Segments API Changes:  The segments API has been rewritten with the
  goal of being easier to use and to avoid nil Transaction checks.  See:

  * [segments.go](segments.go)
  * [examples/server/main.go](examples/server/main.go)
  * [GUIDE.md#segments](GUIDE.md#segments)

* Updated LICENSE.txt with contribution information.

## 0.7.1

* Fixed a bug causing the `Config` to fail to serialize into JSON when the
  `Transport` field was populated.

## 0.7.0

* Eliminated `api`, `version`, and `log` packages.  `Version`, `Config`,
  `Application`, and `Transaction` now live in the top level `newrelic` package.
  If you imported the  `attributes` or `datastore` packages then you will need
  to remove `api` from the import path.

* Breaking Logging Changes

Logging is no longer controlled though a single global.  Instead, logging is
configured on a per-application basis with the new `Config.Logger` field.  The
logger is an interface described in [log.go](log.go).  See
[GUIDE.md#logging](GUIDE.md#logging).

## 0.6.1

* No longer create "GC/System/Pauses" metric if no GC pauses happened.

## 0.6.0

* Introduced beta token to support our beta program.

* Rename `Config.Development` to `Config.Enabled` (and change boolean
  direction).

* Fixed a bug where exclusive time could be incorrect if segments were not
  ended.

* Fix unit tests broken in 1.6.

* In `Config.Enabled = false` mode, the license must be the proper length or empty.

* Added runtime statistics for CPU/memory usage, garbage collection, and number
  of goroutines.

## 0.5.0

* Added segment timing methods to `Transaction`.  These methods must only be
  used in a single goroutine.

* The license length check will not be performed in `Development` mode.

* Rename `SetLogFile` to `SetFile` to reduce redundancy.

* Added `DebugEnabled` logging guard to reduce overhead.

* `Transaction` now implements an `Ignore` method which will prevent
  any of the transaction's data from being recorded.

* `Transaction` now implements a subset of the interfaces
  `http.CloseNotifier`, `http.Flusher`, `http.Hijacker`, and `io.ReaderFrom`
  to match the behavior of its wrapped `http.ResponseWriter`.

* Changed project name from `go-sdk` to `go-agent`.

## 0.4.0

* Queue time support added: if the inbound request contains an
`"X-Request-Start"` or `"X-Queue-Start"` header with a unix timestamp, the
agent will report queue time metrics.  Queue time will appear on the
application overview chart.  The timestamp may fractional seconds,
milliseconds, or microseconds: the agent will deduce the correct units.<|MERGE_RESOLUTION|>--- conflicted
+++ resolved
@@ -1,6 +1,27 @@
 # ChangeLog
 
-<<<<<<< HEAD
+### New Features
+
+* Attribute `http.statusCode` has been added to external span events
+  representing the status code on an http response.  The attribute will be
+  included when added to the ExternalSegment in one of these three ways:
+
+  1. Using
+     [`NewRoundTripper`](https://godoc.org/github.com/newrelic/go-agent/v3/newrelic#NewRoundTripper)
+     with your http.Client
+  2. Including the http.Response as a field on your
+     [`ExternalSegment`](https://godoc.org/github.com/newrelic/go-agent/v3/newrelic#ExternalSegment)
+  3. Using the new
+     [`ExternalSegment.SetStatusCode`](https://godoc.org/github.com/newrelic/go-agent/v3/newrelic#ExternalSegment.SetStatusCode)
+     API to set the status code directly
+
+  To exclude the `http.statusCode` attribute from span events, update your
+  agent configuration like so, where `cfg` is your [`newrelic.Config`](https://godoc.org/github.com/newrelic/go-agent/v3/newrelic#Config) object.
+
+  ```go
+  cfg.SpanEvents.Attributes.Exclude = append(cfg.SpanEvents.Attributes.Exclude, newrelic.SpanAttributeHTTPStatusCode)
+  ```
+
 ### Changes
 
 * Use
@@ -17,29 +38,6 @@
   "GET main.handleGetUsers"
   // will be change to something like this match the full path
   "GET /user/:id"
-=======
-### New Features
-
-* Attribute `http.statusCode` has been added to external span events
-  representing the status code on an http response.  The attribute will be
-  included when added to the ExternalSegment in one of these three ways:
-
-  1. Using
-     [`NewRoundTripper`](https://godoc.org/github.com/newrelic/go-agent/v3/newrelic#NewRoundTripper)
-     with your http.Client
-  2. Including the http.Response as a field on your
-     [`ExternalSegment`](https://godoc.org/github.com/newrelic/go-agent/v3/newrelic#ExternalSegment)
-  3. Using the new
-     [`ExternalSegment.SetStatusCode`](https://godoc.org/github.com/newrelic/go-agent/v3/newrelic#ExternalSegment.SetStatusCode)
-     API to set the status code directly
-
-  To exclude the `http.statusCode` attribute from span events, update your
-  agent configuration like so, where `cfg` is your [`newrelic.Config`](https://godoc.org/github.com/newrelic/go-agent/v3/newrelic#Config) object.
-
-  ```go
-  cfg.SpanEvents.Attributes.Exclude = append(cfg.SpanEvents.Attributes.Exclude, newrelic.SpanAttributeHTTPStatusCode)
->>>>>>> 0f0aec48
-  ```
 
 ## 3.3.0
 
